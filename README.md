--- conflicted
+++ resolved
@@ -326,7 +326,6 @@
 - Prefer `schema:` for content-oriented entities (notes as `schema:CreativeWork`, bookmarks as `schema:BookmarkAction`, etc.).
 - Keep dates as `xsd:dateTime` in UTC for consistent filtering.
 
-<<<<<<< HEAD
 ## ICS Calendar Export
 
 Generate standard iCalendar (.ics) files from your RDF event data for use with calendar applications:
@@ -349,7 +348,6 @@
 - `:hasTag` → `DESCRIPTION` (as "Tags: ...")
 
 ## Roadmap (optional)
-=======
 ## Task Model Vocabulary Evaluation
 
 **Status: ✅ COMPLETED** - See [TASK_MODEL_EVALUATION.md](TASK_MODEL_EVALUATION.md) for comprehensive analysis.
@@ -376,17 +374,10 @@
 - **SPARQL Querying**: Query your personal data using standard SPARQL.
 
 ## Roadmap
->>>>>>> 2f8e1c4b
 
 - TriG named graphs for per-file graph boundaries.
 - Text search via Jena Text index for note bodies.
 - Exports: generate static HTML (RDF → SPARQL → HTML) or JSON-LD snapshots.
-<<<<<<< HEAD
-- ✅ ICS bridge: generate `.ics` from `events.ttl` for calendar interoperability.
-- Evaluate mapping/replacing custom task model with schema.org `Action` or ActivityStreams 2.0.
-=======
-- ICS bridge: generate `.ics` from `events.ttl` for calendar interoperability.
-- **Google Takeout Expansion**: Gmail, Drive, Photos, Chrome bookmarks, Keep notes.
 
 ## Data Import Tools
 
@@ -416,7 +407,6 @@
 - `NOTE` → `rdfs:comment`
 
 The script generates stable URIs based on contact names (e.g., `:contact-john-smith`) and uses standard FOAF vocabulary for compatibility.
->>>>>>> 2f8e1c4b
 
 ## Quick Start
 
