--- conflicted
+++ resolved
@@ -136,7 +136,6 @@
 - Use Git commits as your change history.
 - Record imports/batch edits in `pim/provenance.ttl` using `prov:wasDerivedFrom`, `prov:generatedAtTime`, etc.
 
-<<<<<<< HEAD
 ## Running SPARQL queries locally
 
 A small helper script is provided to run SPARQL queries from the `queries/` directory against the merged Turtle file `build/merged.ttl`.
@@ -161,7 +160,7 @@
 - rdflib: install with `pip3 install rdflib`
 
 The script prints tab-separated results with a header row when available and exits with a non-zero code on error.
-=======
+
 ## Interactive Web Dashboard
 
 An interactive web dashboard is available in the `web/` directory for viewing and filtering your personal data:
@@ -184,7 +183,6 @@
 - **Mobile Responsive**: ![Mobile View](https://github.com/user-attachments/assets/66a75343-48b1-495e-8ea9-c96396e3a480)
 
 For detailed setup instructions, see `web/README.md`.
->>>>>>> cf1fa6f5
 
 ## Examples
 
